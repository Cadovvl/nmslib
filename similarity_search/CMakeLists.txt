#
# Non-metric Space Library
#
# Authors: Bilegsaikhan Naidan, Leonid Boytsov.
#
# This code is released under the
# Apache License Version 2.0 http://www.apache.org/licenses/.
#
#

cmake_minimum_required (VERSION 2.8)

project (NonMetricSpaceLib)

#
# Runs compiler with "-dumpversion" and parses major/minor
# version with a regex.
#
# Taken&Modified from Boost.cmake
#
function(CXX_COMPILER_DUMPVERSION _OUTPUT_VERSION)

  exec_program(${CMAKE_CXX_COMPILER}
    ARGS ${CMAKE_CXX_COMPILER_ARG1} -dumpversion
    OUTPUT_VARIABLE COMPILER_VERSION
  )
  #string(REGEX REPLACE "([0-9])\\.([0-9])(\\.[0-9])?" "\\1\\2"
  #   COMPILER_VERSION ${COMPILER_VERSION})

  set(${_OUTPUT_VERSION} ${COMPILER_VERSION} PARENT_SCOPE)
endfunction()

if(NOT WIN32)
    CXX_COMPILER_DUMPVERSION(CXX_COMPILER_VERSION)
endif()
#message(FATAL_ERROR "stopping... compiler version is: ${CMAKE_CXX_COMPILER_ID} ${CXX_COMPILER_VERSION}")


if("${CMAKE_CXX_COMPILER_ID}" STREQUAL "GNU")
    # require at least gcc 4.7
    if (CXX_COMPILER_VERSION VERSION_LESS 4.7)
        message(FATAL_ERROR "GCC version must be at least 4.7!")
    endif()
    # Uncomment the following lines to see how the code compiles without AVX,SSE4.2 and/or SSE2
    #set (CMAKE_CXX_FLAGS_RELEASE "-Wall -Wunreachable-code -Ofast -lm -lrt -DNDEBUG -std=c++11 -DHAVE_CXX0X -fopenmp -fpic -march=x86-64")
    #set (CMAKE_CXX_FLAGS_RELEASE "-Wall -Wunreachable-code -Ofast -lm -lrt -DNDEBUG -std=c++11 -DHAVE_CXX0X -fopenmp -fpic -march=core2")
    #set (CMAKE_CXX_FLAGS_RELEASE "-Wall -Wunreachable-code -Ofast -lm -lrt -DNDEBUG -std=c++11 -DHAVE_CXX0X -fopenmp -fpic -msse4.2")
    set (CMAKE_CXX_FLAGS_RELEASE "-Wall -Wunreachable-code -Wcast-align -Ofast -lm -lrt -DNDEBUG -std=c++11 -fopenmp  -DHAVE_CXX0X -march=native -Wl,--no-as-needed -fpic")
    set (CMAKE_CXX_FLAGS_DEBUG   "-Wall -Wunreachable-code -Wcast-align -ggdb  -lm -lrt -DNDEBUG -std=c++11 -fopenmp  -DHAVE_CXX0X -march=native -Wl,--no-as-needed -fpic")
elseif("${CMAKE_CXX_COMPILER_ID}" STREQUAL "Intel")
    if (CXX_COMPILER_VERSION VERSION_LESS 14.0.1)
        message(FATAL_ERROR "Intel version must be at least 14.0.1!")
    endif()
    set (CMAKE_CXX_FLAGS_RELEASE "-Wall -Wunreachable-code -Ofast -lrt -DNDEBUG -std=c++11 -DHAVE_CXX0X -openmp   -march=native -fpic")
    set (CMAKE_CXX_FLAGS_DEBUG   "-Wall -Wunreachable-code -ggdb  -lrt -DNDEBUG -std=c++11 -DHAVE_CXX0X -openmp   -march=native -fpic")
elseif("${CMAKE_CXX_COMPILER_ID}" STREQUAL "Clang")
    if (CXX_COMPILER_VERSION VERSION_LESS 4.2.1)
        message(FATAL_ERROR "Clang version must be at least 3.4 (GCC >= 4.2.1 equivalent)!")
    endif()
    if (CMAKE_SYSTEM_NAME MATCHES Darwin)
        # MACOSX
        set (CMAKE_CXX_FLAGS_RELEASE "-Wall -Wunreachable-code -Wcast-align -O3 -DNDEBUG -std=c++11 -DHAVE_CXX0X -fpic")
        set (CMAKE_CXX_FLAGS_DEBUG   "-Wall -Wunreachable-code -Wcast-align -ggdb  -DNDEBUG -std=c++11 -DHAVE_CXX0X -fpic")
    else()
        set (CMAKE_CXX_FLAGS_RELEASE "-Wall -Wunreachable-code -Wcast-align -O3 -DNDEBUG -std=c++11 -DHAVE_CXX0X -fopenmp -march=native -fpic")
        set (CMAKE_CXX_FLAGS_DEBUG   "-Wall -Wunreachable-code -Wcast-align -ggdb  -DNDEBUG -std=c++11 -DHAVE_CXX0X -fopenmp -march=native -fpic")
    endif()
    #message(FATAL_ERROR "CLANG ${CMAKE_SYSTEM_NAME}")
elseif(WIN32)
    # TODO how can we add support for later versions? There seems to be no flag with the semantics "version x or higher"
    if(NOT MSVC12 AND NOT MSVC14)
         message(FATAL_ERROR "On Windows, only MSVC version 12 and 14 are supported!") 
    endif()
else ()
    message(FATAL_ERROR "Unrecognized compiler (use GCC, Clang, Intel compiler, or MSVC (on Windows)!")
endif()

if (WITH_EXTRAS)
    message(STATUS "******************************")
    message(STATUS "Will build with extra stuff...")
    message(STATUS "******************************")
    add_definitions (-DWITH_EXTRAS=1)
endif()

if (NOT CMAKE_BUILD_TYPE)
    set (CMAKE_BUILD_TYPE Release CACHE STRING "Build types: Release Debug" FORCE)
endif (NOT CMAKE_BUILD_TYPE)
message (STATUS "Build type: ${CMAKE_BUILD_TYPE}")

set (CMAKE_MODULE_PATH ${CMAKE_CURRENT_SOURCE_DIR})

if (WITH_EXTRAS)
  find_package (GSL REQUIRED)
  if (GSL_FOUND)
      message (STATUS "Found GSL.")
      include_directories (${GSL_INCLUDE_DIRS} ${GSLCBLAS_INCLUDE_DIRS})
      set (LIBS ${LIBS} ${GSL_LIBRARIES} ${GSLCBLAS_LIBRARIES})
  else (GSL_FOUND)
      message (FATAL_ERROR "Could not locate GSL.")
  endif (GSL_FOUND)

  include_directories (${PROJECT_SOURCE_DIR}/lshkit/include)
  add_subdirectory (lshkit)

  find_package(Eigen3 3 REQUIRED)
  if (EIGEN3_FOUND)
    message (STATUS "Found Eigen3.")
    include_directories (${EIGEN3_INCLUDE_DIR})
  else ()
    message (FATAL_ERROR "Could not locate Eigen3.")
  endif ()

  # Can be used to hardwire boost location.
  #set (BOOST_ROOT $ENV{HOME}/boost_1_48_0)
  #set (Boost_INCLUDE_DIR ${BOOST_ROOT})
  #set (Boost_LIBRARY_DIR ${BOOST_ROOT}/stage/lib)

  # Alternatively one can do:
  # export BOOST_ROOT=<A location where boost is downloaded and compiled>
  # cmake . -DCMAKE_LIBRARY_PATH=<Boost and other library dir> -DCMAKE_INCLUDE_PATH=<Boost and other library include path> -DBoost_NO_SYSTEM_PATHS=true

  find_package (Boost 1.48 COMPONENTS system filesystem REQUIRED)

  if (Boost_FOUND)
    message (STATUS "Found BOOST.")
    include_directories (${Boost_INCLUDE_DIR})
    include_directories (${PROJECT_SOURCE_DIR}/lshkit/include ${PROJECT_SOURCE_DIR}/src ${Boost_INCLUDE_DIR})
    link_directories (${Boost_LIBRARY_DIR})
  else ()
    message (FATAL_ERROR "Could not locate BOOST.")
  endif ()
endif()

add_subdirectory (src)
<<<<<<< HEAD
add_subdirectory (test)
add_subdirectory (apps)
=======
if (NOT WITHOUT_TESTS)
    add_subdirectory (test)
endif()
>>>>>>> 1f071b3a

message (STATUS "Compiler: ${CMAKE_CXX_COMPILER_ID} ${CXX_COMPILER_VERSION}")<|MERGE_RESOLUTION|>--- conflicted
+++ resolved
@@ -132,13 +132,9 @@
 endif()
 
 add_subdirectory (src)
-<<<<<<< HEAD
-add_subdirectory (test)
 add_subdirectory (apps)
-=======
 if (NOT WITHOUT_TESTS)
     add_subdirectory (test)
 endif()
->>>>>>> 1f071b3a
 
 message (STATUS "Compiler: ${CMAKE_CXX_COMPILER_ID} ${CXX_COMPILER_VERSION}")